--- conflicted
+++ resolved
@@ -405,16 +405,15 @@
 	return f.r
 }
 
-<<<<<<< HEAD
 func (f basicFixture) rootmanifest() RootManifest {
 	return simpleRootManifest{
 		c:  f.ds[0].deps,
 		tc: f.ds[0].devdeps,
 	}
-=======
+}
+
 func (f basicFixture) failure() error {
 	return f.fail
->>>>>>> b0f164c0
 }
 
 // A table of basicFixtures, used in the basic solving test set.
